import gym
from gym_microgrid.agents import SafeOptAgent
from gym_microgrid import Runner


def f(t):
<<<<<<< HEAD
    return 20 if t < 0.05 else 1000
=======
    return 1 if t < 0.5 else 20000
>>>>>>> 03536f1d


if __name__ == '__main__':
    agent = SafeOptAgent()
    env = gym.make('gym_microgrid:ModelicaEnv_test-v1',
                   viz_mode='episode',
                   max_episode_steps=1000,
<<<<<<< HEAD
                   #      model_params={'rlc1.resistor1.R': f},
=======
                   model_path='grid.network.fmu',
                   model_params={'rl.switch1.R': f, 'rl.switch2.R': f, 'rl.switch3.R': f},
>>>>>>> 03536f1d
                   model_input=['i1p1', 'i1p2', 'i1p3', 'i2p1', 'i2p2', 'i2p3'],
                   model_output={
                       'lc1': [
                           ['inductor1.i', 'inductor2.i', 'inductor3.i'],
                           ['capacitor1.v', 'capacitor2.v', 'capacitor3.v']],
<<<<<<< HEAD
                       #              'rlc1': [
                       #                 ['inductor1.i', 'inductor2.i', 'inductor3.i'],
                       #                ['capacitor1.v', 'capacitor2.v', 'capacitor3.v']],
=======
                       'rl': [
                           ['inductor1.i', 'inductor2.i', 'inductor3.i']
                       ],
>>>>>>> 03536f1d
                       'lcl1':
                           [['inductor1.i', 'inductor2.i', 'inductor3.i'],
                            ['capacitor1.v', 'capacitor2.v', 'capacitor3.v']]})

    runner = Runner(agent, env)
    runner.run(1, visualize=True)<|MERGE_RESOLUTION|>--- conflicted
+++ resolved
@@ -4,11 +4,7 @@
 
 
 def f(t):
-<<<<<<< HEAD
-    return 20 if t < 0.05 else 1000
-=======
     return 1 if t < 0.5 else 20000
->>>>>>> 03536f1d
 
 
 if __name__ == '__main__':
@@ -16,26 +12,16 @@
     env = gym.make('gym_microgrid:ModelicaEnv_test-v1',
                    viz_mode='episode',
                    max_episode_steps=1000,
-<<<<<<< HEAD
-                   #      model_params={'rlc1.resistor1.R': f},
-=======
                    model_path='grid.network.fmu',
                    model_params={'rl.switch1.R': f, 'rl.switch2.R': f, 'rl.switch3.R': f},
->>>>>>> 03536f1d
                    model_input=['i1p1', 'i1p2', 'i1p3', 'i2p1', 'i2p2', 'i2p3'],
                    model_output={
                        'lc1': [
                            ['inductor1.i', 'inductor2.i', 'inductor3.i'],
                            ['capacitor1.v', 'capacitor2.v', 'capacitor3.v']],
-<<<<<<< HEAD
-                       #              'rlc1': [
-                       #                 ['inductor1.i', 'inductor2.i', 'inductor3.i'],
-                       #                ['capacitor1.v', 'capacitor2.v', 'capacitor3.v']],
-=======
                        'rl': [
                            ['inductor1.i', 'inductor2.i', 'inductor3.i']
                        ],
->>>>>>> 03536f1d
                        'lcl1':
                            [['inductor1.i', 'inductor2.i', 'inductor3.i'],
                             ['capacitor1.v', 'capacitor2.v', 'capacitor3.v']]})
