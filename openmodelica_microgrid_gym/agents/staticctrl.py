--- conflicted
+++ resolved
@@ -6,10 +6,6 @@
 from openmodelica_microgrid_gym.agents import Agent
 from openmodelica_microgrid_gym.aux_ctl import Controller
 
-<<<<<<< HEAD
-from openmodelica_microgrid_gym.env import EmptyHistory, ModelicaEnv
-=======
->>>>>>> a0cf8782
 
 class ObsTempl:
     def __init__(self, varnames: List[str], simple_tmpl: List[Union[List[str], np.ndarray]]):
@@ -54,25 +50,13 @@
 
 
 class StaticControlAgent(Agent):
-<<<<<<< HEAD
-    def __init__(self, ctrls: Mapping[str, Controller], ctrl_to_obs: Mapping,
-                 history: EmptyHistory = EmptyHistory(), env: ModelicaEnv = None):
-=======
     def __init__(self, ctrls: List[Controller], obs_template: Mapping[str, List[Union[List[str], np.ndarray]]],
                  obs_varnames: List[str] = None, **kwargs):
->>>>>>> a0cf8782
         """
         Simple agent that controls the environment by using auxiliary controllers that are fully configured.
         The Agent does not learn anything.
 
         :param ctrls: Controllers that are feed with the observations and exert actions on the environment
-<<<<<<< HEAD
-        :param ctrl_to_obs: form controller keys to observation keys, whose observation values will be passed to the controller
-        :param history: Storage of internal data
-        :param env: reference to the environment (only needed when used in internal act function)
-        """
-        super().__init__(history, env)
-=======
         :param obs_template:
             Template describing how the observation array should be transformed and passed to the internal controllers.
             The key must match the name field of an internal controller.
@@ -89,7 +73,6 @@
          passed in the act function. Will be automatically set by the Runner class
         """
         super().__init__(obs_varnames, **kwargs)
->>>>>>> a0cf8782
         self.episode_reward = 0
         self.controllers = {ctrl.name: ctrl for ctrl in ctrls}
         self.obs_template_param = obs_template
